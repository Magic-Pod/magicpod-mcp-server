--- conflicted
+++ resolved
@@ -5,13 +5,7 @@
 } from "../openapi-mcp-server/mcp/proxy.js";
 import swagger2openapi from "swagger2openapi";
 
-<<<<<<< HEAD
-const schemaUrl = "https://app.magicpod.com/api/v1.0/doc/?format=openapi";
-
-const getOpenApiSpec = async (): Promise<OpenAPIV3.Document> => {
-=======
-const getOpenApiSpec = async (schemaUrl: string) => {
->>>>>>> 0a9eb5b8
+const getOpenApiSpec = async (schemaUrl: string): Promise<OpenAPIV3.Document> => {
   try {
     const response = await fetch(schemaUrl);
     if (!response.ok) {
